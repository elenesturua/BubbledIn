import React, { useState, useEffect, useRef } from 'react';
import { Button } from './ui/button';
import { Card, CardContent, CardHeader, CardTitle } from './ui/card';
import { Badge } from './ui/badge';
import { AudioControls } from './AudioControls';
import { ParticipantsList } from './ParticipantsList';
import { TranscriptionPanel } from './TranscriptionPanel';
import { StatusAnnouncer, useStatusAnnouncer } from './StatusAnnouncer';
import { WebRTCDebugger } from './WebRTCDebugger';
import { 
  Volume2, 
  VolumeX, 
  Settings, 
  LogOut, 
  Users,
  Mic,
  Copy,
  Crown,
  Share2,
  MessageSquare,
  MicOff,
  MoreVertical
} from 'lucide-react';
import { toast } from 'sonner';
<<<<<<< HEAD
=======
import { signaling, peerManager, type RoomData, type Participant } from '../webrtc';
import { authService } from '../firebase/auth';
>>>>>>> d4f0c985

interface AudioBubbleProps {
  roomData: RoomData;
  onLeave: () => void;
}

export function AudioBubble({ roomData, onLeave }: AudioBubbleProps) {
  const [isConnected, setIsConnected] = useState(false);
  const [isMuted, setIsMuted] = useState(false);
  const [volume, setVolume] = useState(75);
  const [isPushToTalk, setIsPushToTalk] = useState(roomData.settings?.pushToTalk || false);
  const [isPresenterMode, setIsPresenterMode] = useState(roomData.settings?.presenterMode || false);
  const [showTranscription, setShowTranscription] = useState(false);
  const [activeTab, setActiveTab] = useState<'audio' | 'participants' | 'captions'>('audio');
<<<<<<< HEAD
  const [stream, setStream] = useState<MediaStream | null>(null);
  const [participants, setParticipants] = useState([
    { id: '1', name: 'You', isHost: roomData.host, isMuted: false, isPresenter: roomData.host },
    { id: '2', name: 'Alex Chen', isHost: false, isMuted: false, isPresenter: false },
    { id: '3', name: 'Sarah Kim', isHost: false, isMuted: true, isPresenter: false },
  ]);

  const [connectionStatus, setConnectionStatus] = useState<'connecting' | 'connected' | 'disconnected'>('connecting');
  
  const userId = 'user-1';
  
  // Simple accessibility helpers
  const announce = (message: string) => {
    const announceEl = document.getElementById('announcements');
    if (announceEl) {
      announceEl.textContent = message;
    }
  };
=======
  const [participants, setParticipants] = useState<Participant[]>([]);
  const [connectionStatus, setConnectionStatus] = useState<'connecting' | 'connected' | 'disconnected'>('connecting');
  
  // Refs to store unsubscribe functions
  const unsubscribeParticipantsRef = useRef<(() => void) | null>(null);
  const unsubscribeRoomRef = useRef<(() => void) | null>(null);
  
  // Status announcer for accessibility
  const { message, announce, announceJoin, announceLeave, announceMute, announceConnect } = useStatusAnnouncer();
>>>>>>> d4f0c985
  
  const vibrate = (pattern: number | number[]) => {
    if ('vibrate' in navigator) {
      navigator.vibrate(pattern);
    }
  };

  useEffect(() => {
<<<<<<< HEAD
    // Announce room entry
    announce(`Joining audio bubble: ${roomData.name}. Connecting to audio...`);
    
    // Set up microphone access
    const setupMicrophone = async () => {
      try {
        const mediaStream = await navigator.mediaDevices.getUserMedia({ 
          audio: {
            echoCancellation: true,
            noiseSuppression: true,
            sampleRate: 44100
          }
        });
        setStream(mediaStream);
        announce('Microphone access granted. Transcription features available.');
      } catch (error) {
        console.warn('Microphone access denied:', error);
        announce('Microphone access denied. Transcription features unavailable.');
      }
    };

    setupMicrophone();
    
    // Simulate connection process
    const timer = setTimeout(() => {
      setIsConnected(true);
      setConnectionStatus('connected');
      announce('Successfully connected to audio bubble. You can now communicate with other participants.');
      vibrate([200, 100, 200]);
      toast.success('Connected to audio bubble!');
    }, 2000);
=======
    // Initialize WebRTC connection
    const initializeConnection = async () => {
      try {
        announce(`Joining audio bubble: ${roomData.name}. Connecting to audio...`);
        
        // Initialize local media stream
        await peerManager.initializeLocalStream();
        
        // Initialize room for peer connections
        await peerManager.initializeRoom(roomData.id);
        
        // Set up peer manager callbacks
        peerManager.setCallbacks({
          onConnectionStateChange: (state) => {
            if (state === 'connected') {
              setIsConnected(true);
              setConnectionStatus('connected');
              announceConnect(true);
              vibrate([200, 100, 200]);
              toast.success('Connected to audio bubble!');
            } else if (state === 'disconnected') {
              setIsConnected(false);
              setConnectionStatus('disconnected');
              announceConnect(false);
            }
          },
          onParticipantJoined: (participantId) => {
            announceJoin(`Participant ${participantId}`);
          },
          onParticipantLeft: (participantId) => {
            announceLeave(`Participant ${participantId}`);
          },
          onError: (error) => {
            console.error('WebRTC error:', error);
            toast.error('Connection error occurred');
          }
        });
>>>>>>> d4f0c985

        // Subscribe to participant updates
        unsubscribeParticipantsRef.current = signaling.onParticipants(roomData.id, async (updatedParticipants) => {
          setParticipants(updatedParticipants);
          
          // Handle participant changes
          const currentParticipantIds = participants.map(p => p.id);
          const newParticipantIds = updatedParticipants.map(p => p.id);
          
          // Find new participants
          const newParticipants = updatedParticipants.filter(p => 
            !currentParticipantIds.includes(p.id) && p.id !== authService.getCurrentUserId()
          );
          
          // Find participants who left
          const leftParticipants = participants.filter(p => 
            !newParticipantIds.includes(p.id) && p.id !== authService.getCurrentUserId()
          );
          
          // Connect to new participants
          for (const participant of newParticipants) {
            try {
              await peerManager.handleNewParticipant(participant.id);
              announceJoin(participant.name);
            } catch (error) {
              console.error(`Failed to connect to new participant ${participant.id}:`, error);
            }
          }
          
          // Remove connections for participants who left
          for (const participant of leftParticipants) {
            peerManager.handleParticipantLeft(participant.id);
            announceLeave(participant.name);
          }
          
          // Connect to all existing participants if this is the first time
          if (participants.length === 0 && updatedParticipants.length > 1) {
            try {
              await peerManager.connectToAllParticipants(updatedParticipants);
            } catch (error) {
              console.error('Failed to connect to existing participants:', error);
            }
          }
        });

        // Subscribe to room updates
        unsubscribeRoomRef.current = signaling.onRoomUpdate(roomData.id, (room) => {
          if (room) {
            // Room still exists
            console.log('Room updated:', room);
          } else {
            // Room was deleted
            announce('Room has been closed by the host');
            toast.info('Room has been closed');
            onLeave();
          }
        });

        // Cleanup on unmount
        return () => {
          console.log('useEffect cleanup running...');
          
          // Unsubscribe from Firebase listeners
          if (unsubscribeParticipantsRef.current) {
            console.log('Unsubscribing from participants...');
            unsubscribeParticipantsRef.current();
            unsubscribeParticipantsRef.current = null;
          }
          if (unsubscribeRoomRef.current) {
            console.log('Unsubscribing from room...');
            unsubscribeRoomRef.current();
            unsubscribeRoomRef.current = null;
          }
          
          // Cleanup WebRTC connections (idempotent)
          console.log('Cleaning up peer manager...');
          peerManager.cleanup();
        };
      } catch (error) {
        console.error('Failed to initialize connection:', error);
        announce('Failed to connect to audio bubble');
        toast.error('Failed to connect to audio bubble');
        setConnectionStatus('disconnected');
      }
    };

    initializeConnection();
  }, [roomData.name, roomData.id, announce, announceConnect, announceJoin, announceLeave, vibrate, onLeave]);

  const shareRoom = async () => {
    const shareData = {
      title: `Join ${roomData.name}`,
      text: `Join our audio bubble: ${roomData.name}`,
      url: `${window.location.origin}?room=${roomData.id}`
    };

    announce('Sharing room information');
    
    if (navigator.share) {
      try {
        await navigator.share(shareData);
        announce('Room shared successfully');
      } catch (error) {
        navigator.clipboard.writeText(`Join ${roomData.name}\nCode: ${roomData.id}`);
        announce('Room information copied to clipboard');
        toast.success('Room info copied!');
      }
    } else {
      navigator.clipboard.writeText(`Join ${roomData.name}\nCode: ${roomData.id}`);
      announce('Room information copied to clipboard');
      toast.success('Room info copied!');
    }
    vibrate(100);
  };

  const toggleMute = async () => {
    const newMutedState = !isMuted;
    setIsMuted(newMutedState);
    
    // Update peer manager
    peerManager.setMuted(newMutedState);
    
    // Update signaling service
    const currentParticipant = participants.find(p => p.id === 'host' || p.isHost);
    if (currentParticipant) {
      try {
        await signaling.updateParticipantMute(currentParticipant.id, newMutedState);
      } catch (error) {
        console.error('Failed to update mute status:', error);
      }
    }
    
    announceMute(newMutedState);
    vibrate(newMutedState ? [100, 50, 100] : 200);
  };

  const handleVolumeChange = (newVolume: number) => {
    setVolume(newVolume);
    // Update volume for all participants
    participants.forEach(participant => {
      if (participant.id !== 'host' && !participant.isHost) {
        peerManager.setParticipantVolume(participant.id, newVolume);
      }
    });
  };

  const handleTabChange = (newTab: 'audio' | 'participants' | 'captions') => {
    setActiveTab(newTab);
    const tabNames = {
      audio: 'Audio Controls',
      participants: 'Participants List',
      captions: 'Live Captions'
    };
    announce(`Switched to ${tabNames[newTab]} tab`);
    vibrate(50);
  };

  const leaveRoom = async () => {
    console.log('=== LEAVE ROOM STARTED ===');
    announce('Leaving audio bubble');
    vibrate([200, 100, 200, 100, 200]);
    
    try {
      // STEP 0: Unsubscribe from Firebase listeners FIRST to prevent new connections
      console.log('STEP 0: Unsubscribing from Firebase listeners...');
      if (unsubscribeParticipantsRef.current) {
        unsubscribeParticipantsRef.current();
        unsubscribeParticipantsRef.current = null;
        console.log('Unsubscribed from participants');
      }
      if (unsubscribeRoomRef.current) {
        unsubscribeRoomRef.current();
        unsubscribeRoomRef.current = null;
        console.log('Unsubscribed from room updates');
      }
      
      // STEP 1: Cleanup WebRTC connections (stops all tracks and closes connections)
      console.log('STEP 1: Cleaning up WebRTC connections...');
      peerManager.cleanup();
      console.log('WebRTC cleanup completed');
      
      // STEP 2: Leave room in Firebase
      console.log('STEP 2: Leaving room in Firebase...');
      await signaling.leaveRoom();
      console.log('Left room in Firebase');
      
      toast.info('Left audio bubble');
    } catch (error) {
      console.error('Failed to leave room:', error);
      toast.error('Error leaving room');
      
      // Ensure cleanup happens even if Firebase fails
      console.log('Force cleaning up WebRTC connections after error...');
      peerManager.cleanup();
    } finally {
      console.log('STEP 3: Calling onLeave()...');
      onLeave();
      console.log('=== LEAVE ROOM COMPLETED ===');
    }
  };

  return (
    <div className="min-h-screen bg-gradient-to-b from-blue-50 via-white to-indigo-50 flex flex-col">
      {/* Status Announcer for accessibility */}
      <StatusAnnouncer message={message} />
      
      {/* WebRTC Debugger */}
      <WebRTCDebugger />
      
      {/* Header */}
      <header className="bg-white border-b border-gray-200 px-4 py-4 shadow-sm" role="banner">
        <div className="flex items-center justify-between">
          <div className="flex items-center space-x-3">
            <div 
              className={`w-2.5 h-2.5 rounded-full ${
                connectionStatus === 'connected' ? 'bg-green-500' : 
                connectionStatus === 'connecting' ? 'bg-yellow-500 animate-pulse' : 'bg-red-500'
              }`}
              role="img"
              aria-label={`Connection status: ${connectionStatus}`}
            />
            <div>
              <h1 className="text-lg font-semibold text-gray-900 leading-tight">{roomData.name}</h1>
              <div className="flex items-center space-x-2 mt-0.5">
                <span className="text-xs text-gray-500 font-mono" aria-label={`Room code: ${roomData.id}`}>
                  {roomData.id}
                </span>
                {roomData.host && (
                  <Badge className="bg-yellow-100 text-yellow-800 text-xs" aria-label="You are the host">
                    <Crown className="h-2.5 w-2.5 mr-1" aria-hidden="true" />
                    Host
                  </Badge>
                )}
              </div>
            </div>
          </div>
          
          <div className="flex items-center space-x-2" role="toolbar" aria-label="Room actions">
            <Button 
              onClick={shareRoom} 
              variant="ghost" 
              size="sm" 
              className="p-2 focus-ring touch-target"
              aria-label="Share room information"
            >
              <Share2 className="h-4 w-4" aria-hidden="true" />
            </Button>
            <Button 
              onClick={leaveRoom} 
              variant="ghost" 
              size="sm" 
              className="p-2 text-red-600 focus-ring touch-target"
              aria-label="Leave audio bubble"
            >
              <LogOut className="h-4 w-4" aria-hidden="true" />
            </Button>
          </div>
        </div>
        
        {/* Live region for connection status announcements */}
        <div aria-live="polite" aria-atomic="true" className="sr-only">
          {connectionStatus === 'connecting' && 'Connecting to audio bubble...'}
          {connectionStatus === 'connected' && 'Connected to audio bubble'}
          {connectionStatus === 'disconnected' && 'Disconnected from audio bubble'}
        </div>
      </header>

      {/* Main Content */}
      <main className="flex-1 overflow-hidden" role="main">
        {activeTab === 'audio' && (
          <div 
            className="p-4 h-full overflow-y-auto space-y-6"
            role="tabpanel"
            id="audio-panel"
            aria-labelledby="audio-tab"
          >
            {/* Connection Status */}
            <div className="bg-white rounded-2xl p-4 shadow-sm border border-gray-100" role="status" aria-live="polite">
              <div className="flex items-center justify-between">
                <div className="flex items-center space-x-3">
                  <div 
                    className={`w-3 h-3 rounded-full ${
                      connectionStatus === 'connected' ? 'bg-green-500' : 
                      connectionStatus === 'connecting' ? 'bg-yellow-500 animate-pulse' : 'bg-red-500'
                    }`}
                    role="img"
                    aria-label={`Connection status: ${connectionStatus}`}
                  />
                  <span className="font-medium text-sm">
                    {connectionStatus === 'connected' ? 'Connected' : 
                     connectionStatus === 'connecting' ? 'Connecting...' : 'Disconnected'}
                  </span>
                </div>
                <span className="text-xs text-gray-500" aria-label="Using WebRTC protocol">WebRTC</span>
              </div>
            </div>

            {/* Audio Controls */}
            <div className="bg-white rounded-2xl p-6 shadow-sm border border-gray-100">
              <AudioControls
                isMuted={isMuted}
                volume={volume}
                isPushToTalk={isPushToTalk}
                isPresenterMode={isPresenterMode}
                onMuteToggle={toggleMute}
                onVolumeChange={handleVolumeChange}
                onPushToTalkToggle={setIsPushToTalk}
                onPresenterModeToggle={setIsPresenterMode}
              />
            </div>
          </div>
        )}

        {activeTab === 'participants' && (
          <div 
            className="p-4 h-full overflow-y-auto"
            role="tabpanel"
            id="participants-panel"
            aria-labelledby="participants-tab"
          >
            <div className="bg-white rounded-2xl p-4 shadow-sm border border-gray-100">
              <div className="mb-4">
                <h2 className="font-semibold" id="participants-heading">
                  Participants ({participants.length})
                </h2>
              </div>
              <div role="list" aria-labelledby="participants-heading">
                <ParticipantsList participants={participants} />
              </div>
            </div>
          </div>
        )}

        {activeTab === 'captions' && (
          <div 
            className="p-4 h-full overflow-y-auto"
            role="tabpanel"
            id="captions-panel"
            aria-labelledby="captions-tab"
          >
            <div className="bg-white rounded-2xl p-4 shadow-sm border border-gray-100 h-full">
              <div className="mb-4">
                <h2 className="font-semibold" id="captions-heading">Live Captions</h2>
              </div>
              <div aria-labelledby="captions-heading">
                <TranscriptionPanel stream={stream} userId={userId} />
              </div>
            </div>
          </div>
        )}
      </main>

      {/* Bottom Navigation */}
      <nav 
        className="bg-white border-t border-gray-200 px-4 py-2 safe-area-pb" 
        role="tablist" 
        aria-label="Audio bubble navigation"
      >
        <div className="flex justify-around">
          <button
            onClick={() => handleTabChange('audio')}
            className={`flex flex-col items-center space-y-1 py-2 px-3 rounded-xl transition-colors focus-ring touch-target ${
              activeTab === 'audio' ? 'text-blue-600 bg-blue-50' : 'text-gray-500'
            }`}
            role="tab"
            aria-selected={activeTab === 'audio'}
            aria-controls="audio-panel"
            id="audio-tab"
          >
            <Volume2 className="h-5 w-5" aria-hidden="true" />
            <span className="text-xs font-medium">Audio</span>
          </button>
          
          <button
            onClick={() => handleTabChange('participants')}
            className={`flex flex-col items-center space-y-1 py-2 px-3 rounded-xl transition-colors relative focus-ring touch-target ${
              activeTab === 'participants' ? 'text-blue-600 bg-blue-50' : 'text-gray-500'
            }`}
            role="tab"
            aria-selected={activeTab === 'participants'}
            aria-controls="participants-panel"
            id="participants-tab"
            aria-describedby="participant-count"
          >
            <Users className="h-5 w-5" aria-hidden="true" />
            <span className="text-xs font-medium">People</span>
            <div 
              className="absolute -top-1 -right-1 bg-blue-600 text-white text-xs rounded-full w-5 h-5 flex items-center justify-center"
              id="participant-count"
              aria-label={`${participants.length} participants`}
            >
              {participants.length}
            </div>
          </button>
          
          <button
            onClick={() => handleTabChange('captions')}
            className={`flex flex-col items-center space-y-1 py-2 px-3 rounded-xl transition-colors focus-ring touch-target ${
              activeTab === 'captions' ? 'text-blue-600 bg-blue-50' : 'text-gray-500'
            }`}
            role="tab"
            aria-selected={activeTab === 'captions'}
            aria-controls="captions-panel"
            id="captions-tab"
          >
            <MessageSquare className="h-5 w-5" aria-hidden="true" />
            <span className="text-xs font-medium">Captions</span>
          </button>

          {/* Quick Mute Button */}
          <button
            onClick={toggleMute}
            className={`flex flex-col items-center space-y-1 py-2 px-3 rounded-xl transition-colors focus-ring touch-target ${
              isMuted ? 'text-red-600 bg-red-50' : 'text-green-600 bg-green-50'
            }`}
            aria-label={isMuted ? 'Unmute microphone' : 'Mute microphone'}
            aria-pressed={isMuted}
          >
            {isMuted ? (
              <MicOff className="h-5 w-5" aria-hidden="true" />
            ) : (
              <Mic className="h-5 w-5" aria-hidden="true" />
            )}
            <span className="text-xs font-medium">{isMuted ? 'Muted' : 'Live'}</span>
          </button>
        </div>
      </nav>
    </div>
  );
}<|MERGE_RESOLUTION|>--- conflicted
+++ resolved
@@ -22,11 +22,8 @@
   MoreVertical
 } from 'lucide-react';
 import { toast } from 'sonner';
-<<<<<<< HEAD
-=======
 import { signaling, peerManager, type RoomData, type Participant } from '../webrtc';
 import { authService } from '../firebase/auth';
->>>>>>> d4f0c985
 
 interface AudioBubbleProps {
   roomData: RoomData;
@@ -41,26 +38,12 @@
   const [isPresenterMode, setIsPresenterMode] = useState(roomData.settings?.presenterMode || false);
   const [showTranscription, setShowTranscription] = useState(false);
   const [activeTab, setActiveTab] = useState<'audio' | 'participants' | 'captions'>('audio');
-<<<<<<< HEAD
+  
+  // Web Speech API state for transcription
   const [stream, setStream] = useState<MediaStream | null>(null);
-  const [participants, setParticipants] = useState([
-    { id: '1', name: 'You', isHost: roomData.host, isMuted: false, isPresenter: roomData.host },
-    { id: '2', name: 'Alex Chen', isHost: false, isMuted: false, isPresenter: false },
-    { id: '3', name: 'Sarah Kim', isHost: false, isMuted: true, isPresenter: false },
-  ]);
-
-  const [connectionStatus, setConnectionStatus] = useState<'connecting' | 'connected' | 'disconnected'>('connecting');
-  
   const userId = 'user-1';
   
-  // Simple accessibility helpers
-  const announce = (message: string) => {
-    const announceEl = document.getElementById('announcements');
-    if (announceEl) {
-      announceEl.textContent = message;
-    }
-  };
-=======
+  // WebRTC state for real participants
   const [participants, setParticipants] = useState<Participant[]>([]);
   const [connectionStatus, setConnectionStatus] = useState<'connecting' | 'connected' | 'disconnected'>('connecting');
   
@@ -70,7 +53,6 @@
   
   // Status announcer for accessibility
   const { message, announce, announceJoin, announceLeave, announceMute, announceConnect } = useStatusAnnouncer();
->>>>>>> d4f0c985
   
   const vibrate = (pattern: number | number[]) => {
     if ('vibrate' in navigator) {
@@ -79,48 +61,35 @@
   };
 
   useEffect(() => {
-<<<<<<< HEAD
-    // Announce room entry
-    announce(`Joining audio bubble: ${roomData.name}. Connecting to audio...`);
-    
-    // Set up microphone access
-    const setupMicrophone = async () => {
-      try {
-        const mediaStream = await navigator.mediaDevices.getUserMedia({ 
-          audio: {
-            echoCancellation: true,
-            noiseSuppression: true,
-            sampleRate: 44100
-          }
-        });
-        setStream(mediaStream);
-        announce('Microphone access granted. Transcription features available.');
-      } catch (error) {
-        console.warn('Microphone access denied:', error);
-        announce('Microphone access denied. Transcription features unavailable.');
-      }
-    };
-
-    setupMicrophone();
-    
-    // Simulate connection process
-    const timer = setTimeout(() => {
-      setIsConnected(true);
-      setConnectionStatus('connected');
-      announce('Successfully connected to audio bubble. You can now communicate with other participants.');
-      vibrate([200, 100, 200]);
-      toast.success('Connected to audio bubble!');
-    }, 2000);
-=======
-    // Initialize WebRTC connection
+    // Initialize WebRTC connection AND Web Speech API
     const initializeConnection = async () => {
       try {
         announce(`Joining audio bubble: ${roomData.name}. Connecting to audio...`);
         
-        // Initialize local media stream
+        // STEP 1: Initialize local media stream for WebRTC
         await peerManager.initializeLocalStream();
         
-        // Initialize room for peer connections
+        // STEP 2: Set up Web Speech API microphone access
+        const setupTranscriptionMicrophone = async () => {
+          try {
+            const mediaStream = await navigator.mediaDevices.getUserMedia({ 
+              audio: {
+                echoCancellation: true,
+                noiseSuppression: true,
+                sampleRate: 44100
+              }
+            });
+            setStream(mediaStream);
+            announce('Microphone access granted for Web Speech API transcription');
+          } catch (error) {
+            console.warn('Web Speech API microphone access denied:', error);
+            announce('Microphone access denied for transcription features');
+          }
+        };
+
+        setupTranscriptionMicrophone();
+        
+        // STEP 3: Initialize room for peer connections
         await peerManager.initializeRoom(roomData.id);
         
         // Set up peer manager callbacks
@@ -131,7 +100,7 @@
               setConnectionStatus('connected');
               announceConnect(true);
               vibrate([200, 100, 200]);
-              toast.success('Connected to audio bubble!');
+              toast.success('Connected to audio bubble via WebRTC! Real-time transcription available.');
             } else if (state === 'disconnected') {
               setIsConnected(false);
               setConnectionStatus('disconnected');
@@ -149,7 +118,6 @@
             toast.error('Connection error occurred');
           }
         });
->>>>>>> d4f0c985
 
         // Subscribe to participant updates
         unsubscribeParticipantsRef.current = signaling.onParticipants(roomData.id, async (updatedParticipants) => {
@@ -370,7 +338,7 @@
               }`}
               role="img"
               aria-label={`Connection status: ${connectionStatus}`}
-            />
+              />
             <div>
               <h1 className="text-lg font-semibold text-gray-900 leading-tight">{roomData.name}</h1>
               <div className="flex items-center space-x-2 mt-0.5">
@@ -378,7 +346,7 @@
                   {roomData.id}
                 </span>
                 {roomData.host && (
-                  <Badge className="bg-yellow-100 text-yellow-800 text-xs" aria-label="You are the host">
+                  <Badge className="bg-yellow-100 text-yellow-800 text-xs" aria-label="Vous êtes l'hôte">
                     <Crown className="h-2.5 w-2.5 mr-1" aria-hidden="true" />
                     Host
                   </Badge>
@@ -403,7 +371,7 @@
               size="sm" 
               className="p-2 text-red-600 focus-ring touch-target"
               aria-label="Leave audio bubble"
-            >
+                >
               <LogOut className="h-4 w-4" aria-hidden="true" />
             </Button>
           </div>
@@ -424,7 +392,7 @@
             className="p-4 h-full overflow-y-auto space-y-6"
             role="tabpanel"
             id="audio-panel"
-            aria-labelledby="audio-tab"
+              aria-labelledby="audio-tab"
           >
             {/* Connection Status */}
             <div className="bg-white rounded-2xl p-4 shadow-sm border border-gray-100" role="status" aria-live="polite">
